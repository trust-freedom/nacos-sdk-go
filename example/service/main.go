--- conflicted
+++ resolved
@@ -36,11 +36,7 @@
 	}
 
 	cc := constant.ClientConfig{
-<<<<<<< HEAD
-		NamespaceId:         "test-lzp", //namespace id
-=======
 		NamespaceId:         "e525eafa-f7d7-4029-83d9-008937f9d468", //namespace id
->>>>>>> fb454658
 		TimeoutMs:           5000,
 		ListenInterval:      10000,
 		NotLoadCacheAtStart: true,
